<div align="center">

# <img width="60" alt="image" src="https://github.com/OpenGVLab/InternVL/assets/47669167/7037290e-f474-4d11-b90f-1d8316087bf8"> InternVL家族：通过开源组件缩小与商业多模态模型的差距 —— GPT-4o的开源替代方案

<<<<<<< HEAD
=======
<div align="center">
  <img width="500" alt="image" src="https://github.com/user-attachments/assets/930e6814-8a9f-43e1-a284-118a5732daa4">
  <br>
</div>

>>>>>>> 2d93b099
[\[🆕 博客\]](https://internvl.github.io/blog/) [\[🤔 常见问题\]](https://internvl.readthedocs.io/en/latest/tutorials/faqs.html) [\[🚀 InternVL2 博客\]](https://internvl.github.io/blog/2024-07-02-InternVL-2.0/)  [\[🗨️ 对话Demo\]](https://internvl.opengvlab.com/)  [\[🤗 HF Demo\]](https://huggingface.co/spaces/OpenGVLab/InternVL)  [\[📖 文档\]](https://internvl.readthedocs.io/en/latest/)  [\[🌐 API\]](https://internvl.readthedocs.io/en/latest/get_started/internvl_chat_api.html)  [\[🚀 快速开始\]](#使用-huggingface-快速开始)

[\[🔥 Mini-InternVL 报告\]](https://arxiv.org/abs/2410.16261)  [\[📜 InternVL 1.5 报告\]](https://arxiv.org/abs/2404.16821)  [\[📜 InternVL 1.0 论文\]](https://arxiv.org/abs/2312.14238)

[\[📖 2.0 中文解读\]](https://zhuanlan.zhihu.com/p/706547971)  [\[📖 1.5 中文解读\]](https://zhuanlan.zhihu.com/p/699439759)  [\[📖 1.0 中文解读\]](https://zhuanlan.zhihu.com/p/702946079)

[Switch to the English version (切换至英文版)](/README.md)

<a href="https://trendshift.io/repositories/9803" target="_blank"><img src="https://trendshift.io/api/badge/repositories/9803" alt="OpenGVLab%2FInternVL | Trendshift" style="width: 250px; height: 55px;" width="250" height="55"/></a>
<img height="55" alt="image" src="https://github.com/user-attachments/assets/bd62ab46-f0ea-40c6-ab10-7fde671716cc">

![opencompass](https://github.com/user-attachments/assets/7ce93c05-84ae-4997-a480-53897d1d3a1c)

</div>

## 最新消息 🚀🚀🚀

- `2024/10/21`: 我们发布了 Mini-InternVL 系列。这些模型在保持极小模型体积的同时实现了出色的性能：4B 模型仅用 5% 的模型大小便达到了 90% 的性能。有关更多详细信息，请查看我们的 [项目页面](https://github.com/OpenGVLab/InternVL/tree/main/internvl_chat/shell/mini_internvl) 和 [文档](https://internvl.readthedocs.io/en/latest/internvl2.0/domain_adaptation.html)。
- `2024/08/01`: [Chartmimic](https://chartmimic.github.io/) 团队在他们的基准测试中评估了 InternVL2 系列模型。InternVL2-26B 和 76B 模型在开源模型中取得了前两名的成绩，其中 InternVL2-Llama3-76B 模型超过了 GeminiProVision，并表现出与 Claude-3-opus 相当的结果。
- `2024/08/01`: InternVL2-Pro 在 [CharXiv](https://charxiv.github.io/#leaderboard) 数据集中实现了开源模型中的 SOTA 性能，也比部分知名闭源模型如 GPT-4V、Gemini 1.5 Flash、Claude 3 Sonnet 取得了更好成绩
- `2024/07/24`: [MLVU](https://github.com/JUNJIE99/MLVU)团队在它们的基准测试中评估了InternVL-1.5。在多项选择任务上的平均表现为50.4%，而在生成任务上的表现为4.02。多项选择任务的表现在所有开源多模态大语言模型中排名第一。
- `2024/07/18`: 🔥🔥 InternVL2-40B 在 [Video-MME](https://github.com/BradyFU/Video-MME) 数据集中实现了开源模型中的 SOTA 性能，当输入 16 帧时得分为 61.2，输入 32 帧时得分为 64.4，大幅领先其它开源模型，是最接近 GPT-4o mini 的开源模型。
- `2024/07/18`: 🔥 InternVL2-Pro 在 [DocVQA](https://rrc.cvc.uab.es/?ch=17&com=evaluation&task=1) 和 [InfoVQA](https://rrc.cvc.uab.es/?ch=17&com=evaluation&task=3) 的基准测试中实现了 SOTA 性能。
- `2024/07/04`: 🚀 我们发布了 InternVL2 系列模型。InternVL2-Pro 在 MMMU 基准测试中达到了 62.0% 的准确率，实现了与 GPT-4o 等领先闭源商业模型比肩的性能。该模型的免费 API 可以通过填写 ([英文申请表](https://docs.google.com/forms/d/e/1FAIpQLSfMCzhPr1OOEKau_6jwTU0EiZMSFckDo-HMlc_hUudhF_97rw/viewform?usp=sf_link)) / ([中文申请表](https://wj.qq.com/s2/14910502/25a4/)) 来申请。其它模型可在 [HF 链接](https://huggingface.co/collections/OpenGVLab/internvl-20-667d3961ab5eb12c7ed1463e) 中下载。
- `2024/06/19`: 我们提出了 Needle In A Multimodal Haystack ([MM-NIAH](https://github.com/OpenGVLab/MM-NIAH))，这是第一个针对模型关于长多模态文档理解能力的评测基准。
- `2024/05/30`: 我们发布了 [ShareGPT-4o](https://sharegpt4o.github.io/)，这是一个大规模、高质量的多模态数据集。我们计划开源一批使用 GPT-4o 精心标注的数据，包括 200K 条图像详细描述、10K 条视频详细描述，以及 10K 条音频详细描述。
- `2024/05/29`: 我们开源了 Mini-InternVL 系列，包括以下两个对话模型：[Mini-InternVL-Chat-2B-V1-5](https://huggingface.co/OpenGVLab/Mini-InternVL-Chat-2B-V1-5) 和 [Mini-InternVL-Chat-4B-V1-5](https://huggingface.co/OpenGVLab/Mini-InternVL-Chat-4B-V1-5)。这些模型在极小的尺寸下实现了令人印象深刻的性能：2B 模型以 8% 的模型尺寸实现了 80% 的性能，4B 模型以 16% 的模型尺寸实现了 90% 的性能。更多细节请查看我们的[博客](https://internvl.github.io/blog/2024-05-25-Mini-InternVL-1.5/)。
- `2024/05/13`: InternVL 1.0 现在可以作为扩散模型的 [文本编码器](https://huggingface.co/OpenGVLab/InternVL-14B-224px)，支持全球超过 110 种语言的多语言生成。详情请看 [MuLan](https://github.com/mulanai/MuLan)。
- `2024/04/18`: InternVL-Chat-V1-5 已经在 [HuggingFace](https://huggingface.co/OpenGVLab/InternVL-Chat-V1-5) 发布，在 MMMU、DocVQA、ChartQA、MathVista 等各种基准测试中，性能接近 GPT-4V 和 Gemini Pro。
- `2024/02/27`: InternVL 已被 CVPR 2024 (Oral) 接收！🎉
- `2024/02/21`: [InternVL-Chat-V1-2-Plus](https://huggingface.co/OpenGVLab/InternVL-Chat-V1-2-Plus) 在 MathVista（59.9）、MMBench（83.8）和 MMVP（58.7）上实现了 SOTA 性能。详情请看我们的[博客](https://internvl.github.io/blog/2024-02-21-InternVL-1.2/)。
- `2024/02/12`: InternVL-Chat-V1-2 已经发布，它在 MMMU 验证集上达到了 51.6，在 MMBench 测试集上达到了 82.3。 更多信息请参考我们的[博客](https://internvl.github.io/blog/2024-02-21-InternVL-1.2/)以及 [SFT 数据](./internvl_chat#prepare-training-datasets)。该模型已经在 [HuggingFace](https://huggingface.co/OpenGVLab/InternVL-Chat-V1-2) 发布，训练、测评的数据和脚本均已开源。
- `2024/01/24`: InternVL-Chat-V1-1 已经发布，它支持中文对话，并具备强大的 OCR 能力，详情请看[这里](https://huggingface.co/OpenGVLab/InternVL-Chat-V1-1)。
- `2024/01/16`: 我们发布了 [定制的 mmcv/mmsegmentation/mmdetection 代码库](https://github.com/OpenGVLab/InternVL-MMDetSeg)，集成了 DeepSpeed，可以用于训练检测和分割大模型。

## TODO 列表

- [ ] 支持 vLLM 和 Ollama
- [x] 使用 readthedocs 重新构建文档
- [x] 支持使用 LoRA 微调不同的 LLMs
- [ ] 在 Demo 中支持视频和 PDF 输入
- [ ] 发布集成 VisionLLMv2 的 InternVL2
- [x] 发布 InternVL2 的 `requirements.txt`
- [x] 发布 InternVL2 系列的训练 / 评估代码
- [x] 发布 InternVL1.5 和 InternVL2 的 Streamlit 网页 UI

## 使用文档

- 开始

  - 配置环境:  [\[环境\]](https://internvl.readthedocs.io/en/latest/get_started/installation.html)  [\[requirements.txt\]](./requirements.txt)
  - 评测数据准备: [\[InternVL 评测\]](https://internvl.readthedocs.io/en/latest/get_started/eval_data_preparation.html)
  - 对话数据格式: [\[元文件\]](https://internvl.readthedocs.io/en/latest/get_started/chat_data_format.html#meta-file)  [\[纯文本\]](https://internvl.readthedocs.io/en/latest/get_started/chat_data_format.html#pure-text-data)  [\[单图\]](https://internvl.readthedocs.io/en/latest/get_started/chat_data_format.html#single-image-data)  [\[多图\]](https://internvl.readthedocs.io/en/latest/get_started/chat_data_format.html#multi-image-data)    [\[视频\]](https://internvl.readthedocs.io/en/latest/get_started/chat_data_format.html#video-data)
  - InternVL-Chat API: [\[InternVL2-Pro\]](https://internvl.readthedocs.io/en/latest/get_started/internvl_chat_api.html#official-api-of-internvl2-pro)
  - 本地在线 Demo: [\[Streamlit Demo\]](https://internvl.readthedocs.io/en/latest/get_started/local_chat_demo.html#streamlit-demo)  [\[Gradio Demo\]](https://internvl.readthedocs.io/en/latest/get_started/local_chat_demo.html#gradio-demo)  [\[LMDeploy Demo\]](https://internvl.readthedocs.io/en/latest/get_started/local_chat_demo.html#lmdeploy-demo)
  - 教程: [\[使用LoRA微调提升InternVL2在COCO Caption上的表现\]](https://internvl.readthedocs.io/en/latest/tutorials/coco_caption_finetune.html)

- InternVL 系列

  - InternVL 2.0: [\[介绍\]](https://internvl.readthedocs.io/en/latest/internvl2.0/introduction.html)  [\[快速开始\]](https://internvl.readthedocs.io/en/latest/internvl2.0/quick_start.html)  [\[微调\]](https://internvl.readthedocs.io/en/latest/internvl2.0/finetune.html)  [\[评测\]](https://internvl.readthedocs.io/en/latest/internvl2.0/evaluation.html)  [\[部署\]](https://internvl.readthedocs.io/en/latest/internvl2.0/deployment.html)
  - InternVL 1.5: [\[介绍\]](https://internvl.readthedocs.io/en/latest/internvl1.5/introduction.html)  [\[快速开始\]](https://internvl.readthedocs.io/en/latest/internvl1.5/quick_start.html)  [\[微调\]](https://internvl.readthedocs.io/en/latest/internvl1.5/finetune.html)  [\[评测\]](https://internvl.readthedocs.io/en/latest/internvl1.5/evaluation.html)  [\[部署\]](https://internvl.readthedocs.io/en/latest/internvl1.5/deployment.html)
  - InternVL 1.2: [\[介绍\]](https://internvl.readthedocs.io/en/latest/internvl1.2/introduction.html)  [\[快速开始\]](https://internvl.readthedocs.io/en/latest/internvl1.2/quick_start.html)  [\[微调\]](https://internvl.readthedocs.io/en/latest/internvl1.2/finetune.html)  [\[评测\]](https://internvl.readthedocs.io/en/latest/internvl1.2/evaluation.html)
  - InternVL 1.1: [\[介绍\]](https://internvl.readthedocs.io/en/latest/internvl1.1/introduction.html)  [\[快速开始\]](https://internvl.readthedocs.io/en/latest/internvl1.1/quick_start.html)  [\[微调\]](https://internvl.readthedocs.io/en/latest/internvl1.1/evaluation.html)
  - InternVL 1.0: [\[图像分类\]](https://internvl.readthedocs.io/en/latest/internvl1.0/classification.html)  [\[CLIP-Benchmark\]](https://internvl.readthedocs.io/en/latest/internvl1.0/clip_benchmark.html)  [\[语义分割\]](https://internvl.readthedocs.io/en/latest/internvl1.0/segmentation.html)  [\[InternVL-Chat-LLaVA\]](https://internvl.readthedocs.io/en/latest/internvl1.0/internvl_chat_llava.html)  [\[InternVL-G\]](https://internvl.readthedocs.io/en/latest/internvl1.0/internvl_g.html)

## 和 SOTA 多模态大模型对比

![waic_performance](https://github.com/user-attachments/assets/38f82c34-20b4-4d11-8f3e-f76af1b013c2)

## 模型库

#### 多模态大语言模型 (InternVL 2.0)

<table>
  <tr>
    <th>Model Name</th>
    <th>Vision Part</th>
    <th>Language Part</th>
    <th>HF&nbsp;Link</th>
    <th>MS&nbsp;Link</th>
    <th>Document</th>
  </tr>
  <tr>
    <td>InternVL2&#8209;1B</td>
    <td><a href="https://huggingface.co/OpenGVLab/InternViT-300M-448px">InternViT&#8209;300M&#8209;448px</a></td>
    <td><a href="https://huggingface.co/Qwen/Qwen2-0.5B-Instruct">Qwen2&#8209;0.5B&#8209;Instruct</a></td>
    <td><a href="https://huggingface.co/OpenGVLab/InternVL2-1B">🤗 link</a></td>
    <td><a href="https://modelscope.cn/models/OpenGVLab/InternVL2-1B">🤖 link</a></td>
    <td><a href="https://internvl.readthedocs.io/en/latest/internvl2.0/introduction.html">📖 doc</a></td>
  </tr>
  <tr>
    <td>InternVL2&#8209;2B</td>
    <td><a href="https://huggingface.co/OpenGVLab/InternViT-300M-448px">InternViT&#8209;300M&#8209;448px</a></td>
    <td><a href="https://huggingface.co/internlm/internlm2-chat-1_8b">internlm2&#8209;chat&#8209;1&#8209;8b</a></td>
    <td><a href="https://huggingface.co/OpenGVLab/InternVL2-2B">🤗 link</a></td>
    <td><a href="https://modelscope.cn/models/OpenGVLab/InternVL2-2B">🤖 link</a></td>
    <td><a href="https://internvl.readthedocs.io/en/latest/internvl2.0/introduction.html">📖 doc</a></td>
  </tr>
  <tr>
    <td>InternVL2&#8209;4B</td>
    <td><a href="https://huggingface.co/OpenGVLab/InternViT-300M-448px">InternViT&#8209;300M&#8209;448px</a></td>
    <td><a href="https://huggingface.co/microsoft/Phi-3-mini-128k-instruct">Phi&#8209;3&#8209;mini&#8209;128k&#8209;instruct</a></td>
    <td><a href="https://huggingface.co/OpenGVLab/InternVL2-4B">🤗 link</a></td>
    <td><a href="https://modelscope.cn/models/OpenGVLab/InternVL2-4B">🤖 link</a></td>
    <td><a href="https://internvl.readthedocs.io/en/latest/internvl2.0/introduction.html">📖 doc</a></td>
  </tr>
  <tr>
    <td>InternVL2&#8209;8B</td>
    <td><a href="https://huggingface.co/OpenGVLab/InternViT-300M-448px">InternViT&#8209;300M&#8209;448px</a></td>
    <td><a href="https://huggingface.co/internlm/internlm2_5-7b-chat">internlm2_5&#8209;7b&#8209;chat</a></td>
    <td><a href="https://huggingface.co/OpenGVLab/InternVL2-8B">🤗 link</a></td>
    <td><a href="https://modelscope.cn/models/OpenGVLab/InternVL2-8B">🤖 link</a></td>
    <td><a href="https://internvl.readthedocs.io/en/latest/internvl2.0/introduction.html">📖 doc</a></td>
  </tr>
  <tr>
    <td>InternVL2&#8209;26B</td>
    <td><a href="https://huggingface.co/OpenGVLab/InternViT-6B-448px-V1-5">InternViT&#8209;6B&#8209;448px&#8209;V1&#8209;5</a></td>
    <td><a href="https://huggingface.co/internlm/internlm2-chat-20b">internlm2&#8209;chat&#8209;20b</a></td>
    <td><a href="https://huggingface.co/OpenGVLab/InternVL2-26B">🤗 link</a></td>
    <td><a href="https://modelscope.cn/models/OpenGVLab/InternVL2-26B">🤖 link</a></td>
    <td><a href="https://internvl.readthedocs.io/en/latest/internvl2.0/introduction.html">📖 doc</a></td>
  </tr>
  <tr>
    <td>InternVL2&#8209;40B</td>
    <td><a href="https://huggingface.co/OpenGVLab/InternViT-6B-448px-V1-5">InternViT&#8209;6B&#8209;448px&#8209;V1&#8209;5</a></td>
    <td><a href="https://huggingface.co/NousResearch/Nous-Hermes-2-Yi-34B">Nous&#8209;Hermes&#8209;2&#8209;Yi&#8209;34B</a></td>
    <td><a href="https://huggingface.co/OpenGVLab/InternVL2-40B">🤗 link</a></td>
    <td><a href="https://modelscope.cn/models/OpenGVLab/InternVL2-40B">🤖 link</a></td>
    <td><a href="https://internvl.readthedocs.io/en/latest/internvl2.0/introduction.html">📖 doc</a></td>
  </tr>
  <tr>
    <td>InternVL2-Llama3-76B</td>
    <td><a href="https://huggingface.co/OpenGVLab/InternViT-6B-448px-V1-5">InternViT&#8209;6B&#8209;448px&#8209;V1&#8209;5</a></td>
    <td><a href="https://huggingface.co/NousResearch/Hermes-2-Theta-Llama-3-70B">Hermes‑2‑Theta‑<br>Llama‑3‑70B</a></td>
    <td><a href="https://huggingface.co/OpenGVLab/InternVL2-Llama3-76B">🤗 link</a></td>
    <td><a href="https://modelscope.cn/models/OpenGVLab/InternVL2-Llama3-76B">🤖 link</a></td>
    <td><a href="https://internvl.readthedocs.io/en/latest/internvl2.0/introduction.html">📖 doc</a></td>
  </tr>
</table>

#### InternVL2-Pro API

我们诚挚邀请大家将 InternVL2-Pro 的 API 用于学术研究。为了更好地管理，请提交[英文申请表](https://docs.google.com/forms/d/e/1FAIpQLSfMCzhPr1OOEKau_6jwTU0EiZMSFckDo-HMlc_hUudhF_97rw/viewform?usp=sf_link)/[中文申请表](https://wj.qq.com/s2/14910502/25a4/)以获得免费 API 访问权限。

#### 多模态大语言模型 (InternVL 1.0-1.5)

<table>
  <tr>
    <th>Model</th>
    <th>Date</th>
    <th>HF&nbsp;Link</th>
    <th>MS&nbsp;Link</th>
    <th>Note</th>
  </tr>
  <tr>
    <td>Mini&#8209;InternVL&#8209;Chat&#8209;4B&#8209;V1&#8209;5</td>
    <td>2024.05.28</td>
    <td><a href="https://huggingface.co/OpenGVLab/Mini-InternVL-Chat-4B-V1-5">🤗 link</a></td>
    <td><a href="https://modelscope.cn/models/OpenGVLab/Mini-InternVL-Chat-4B-V1-5">🤖 link</a></td>
    <td>🚀🚀 16% 的模型大小, 90% 的性能</td>
  </tr>
  <tr>
    <td>Mini&#8209;InternVL&#8209;Chat&#8209;2B&#8209;V1&#8209;5</td>
    <td>2024.05.19</td>
    <td><a href="https://huggingface.co/OpenGVLab/Mini-InternVL-Chat-2B-V1-5">🤗 link</a></td>
    <td><a href="https://modelscope.cn/models/OpenGVLab/Mini-InternVL-Chat-2B-V1-5">🤖 link</a></td>
    <td>🚀 8% 的模型大小, 80% 的性能</td>
  </tr>
  <tr>
    <td>InternVL&#8209;Chat&#8209;V1&#8209;5</td>
    <td>2024.04.18</td>
    <td><a href="https://huggingface.co/OpenGVLab/InternVL-Chat-V1-5">🤗 link</a></td>
    <td><a href="https://modelscope.cn/models/OpenGVLab/InternVL-Chat-V1-5">🤖 link</a></td>
    <td>支持 4K 图像；超强的 OCR 能力；在 MMMU、DocVQA、ChartQA、MathVista 等各种基准测试中，性能接近 GPT-4V 和 Gemini Pro
  </tr>
  <tr>
    <td>InternVL&#8209;Chat&#8209;V1&#8209;2&#8209;Plus</td>
    <td>2024.02.21</td>
    <td><a href="https://huggingface.co/OpenGVLab/InternVL-Chat-V1-2-Plus">🤗 link</a></td>
    <td><a href="https://modelscope.cn/models/OpenGVLab/InternVL-Chat-V1-2-Plus">🤖 link</a></td>
    <td>更多的 SFT 数据和更强的性能</td>
  </tr>
  <tr>
    <td>InternVL&#8209;Chat&#8209;V1&#8209;2</td>
    <td>2024.02.11</td>
    <td><a href="https://huggingface.co/OpenGVLab/InternVL-Chat-V1-2">🤗 link</a></td>
    <td><a href="https://modelscope.cn/models/OpenGVLab/InternVL-Chat-V1-2">🤖 link</a></td>
    <td>将 LLM 扩展到 34B</td>
  </tr>
  <tr>
    <td>InternVL&#8209;Chat&#8209;V1&#8209;1</td>
    <td>2024.01.24</td>
    <td><a href="https://huggingface.co/OpenGVLab/InternVL-Chat-V1-1">🤗 link</a></td>
    <td><a href="https://modelscope.cn/models/OpenGVLab/InternVL-Chat-V1-1">🤖 link</a></td>
    <td>支持中文和更强的 OCR 能力</td>
  </tr>
  <tr>
    <td>InternVL&#8209;Chat&#8209;19B</td>
    <td>2023.12.25</td>
    <td><a href="https://huggingface.co/OpenGVLab/InternVL-Chat-ViT-6B-Vicuna-13B">🤗 link</a></td>
    <td><a href="https://modelscope.cn/models/OpenGVLab/InternVL-Chat-ViT-6B-Vicuna-13B">🤖 link</a></td>
    <td>英语多模态对话</td>
  </tr>
  <tr>
    <td>InternVL&#8209;Chat&#8209;13B</td>
    <td>2023.12.25</td>
    <td><a href="https://huggingface.co/OpenGVLab/InternVL-Chat-ViT-6B-Vicuna-7B">🤗 link</a></td>
    <td><a href="https://modelscope.cn/models/OpenGVLab/InternVL-Chat-ViT-6B-Vicuna-7B">🤖 link</a></td>
    <td>英语多模态对话</td>
  </tr>
</table>

#### 视觉基础模型 (InternVL 1.0-1.5)

<table>
  <tr>
    <th>Model</th>
    <th>Date</th>
    <th>HF&nbsp;Link</th>
    <th>MS&nbsp;Link</th>
    <th>Note</th>
  </tr>
  <tr>
    <td>InternViT&#8209;300M&#8209;448px</td>
    <td>2024.05.25</td>
    <td><a href="https://huggingface.co/OpenGVLab/InternViT-300M-448px">🤗 link</a></td>
    <td><a href="https://modelscope.cn/models/OpenGVLab/InternViT-300M-448px">🤖 link</a></td>
    <td>蒸馏的小型视觉基础模型，具有 300M 参数（🔥新）</td>
  </tr>
  <tr>
    <td>InternViT&#8209;6B&#8209;448px&#8209;V1&#8209;5</td>
    <td>2024.04.20</td>
    <td><a href="https://huggingface.co/OpenGVLab/InternViT-6B-448px-V1-5">🤗 link</a></td>
    <td><a href="https://modelscope.cn/models/OpenGVLab/InternViT-6B-448px-V1-5">🤖 link</a></td>
    <td>通过增量预训练支持动态分辨率和超强的 OCR 特征提取能力（🔥新）</td>
  </tr>
  <tr>
    <td>InternViT&#8209;6B&#8209;448px&#8209;V1&#8209;2</td>
    <td>2024.02.11</td>
    <td><a href="https://huggingface.co/OpenGVLab/InternViT-6B-448px-V1-2">🤗 link</a></td>
    <td><a href="https://modelscope.cn/models/OpenGVLab/InternViT-6B-448px-V1-2">🤖 link</a></td>
    <td>通过增量预训练支持 448 分辨率</td>
  </tr>
  <tr>
    <td>InternViT&#8209;6B&#8209;448px&#8209;V1&#8209;0</td>
    <td>2024.01.30</td>
    <td><a href="https://huggingface.co/OpenGVLab/InternViT-6B-448px-V1-0">🤗 link</a></td>
    <td><a href="https://modelscope.cn/models/OpenGVLab/InternViT-6B-448px-V1-0">🤖 link</a></td>
    <td>通过增量预训练支持 448 分辨率</td>
  </tr>
  <tr>
    <td>InternViT&#8209;6B&#8209;224px</td>
    <td>2023.12.22</td>
    <td><a href="https://huggingface.co/OpenGVLab/InternViT-6B-224px">🤗 link</a></td>
    <td><a href="https://modelscope.cn/models/OpenGVLab/InternViT-6B-224px">🤖 link</a></td>
    <td>InternViT-6B 的第一个版本，提取自 InternVL‑14B‑224px</td>
  </tr>
</table>

#### 视觉语言基础模型 (InternVL 1.0)

<table>
  <tr>
    <th>Model</th>
    <th>Date</th>
    <th>HF&nbsp;Link</th>
    <th>MS&nbsp;Link</th>
    <th>Note</th>
  </tr>
  <tr>
    <td>InternVL&#8209;14B&#8209;224px</td>
    <td>2023.12.22</td>
    <td><a href="https://huggingface.co/OpenGVLab/InternVL-14B-224px">🤗 link</a></td>
    <td><a href="https://modelscope.cn/models/OpenGVLab/InternVL-14B-224px">🤖 link</a></td>
    <td>视觉-语言基础模型，InternViT-6B + QLLaMA，可以用于类似 CLIP 的图文检索</td>
  </tr>
</table>

## InternVL 可以做什么?

<details>
  <summary>视觉感知 (点击展开)</summary>

- 线性探针图像分类 [\[查看详情\]](./classification#-evaluation)

  ViT-22B uses the private JFT-3B dataset.

  | method              | #param | IN-1K | IN-ReaL | IN-V2 | IN-A | IN-R | IN-Sketch |
  | ------------------- | :----: | :---: | :-----: | :---: | :--: | :--: | :-------: |
  | OpenCLIP-G          |  1.8B  | 86.2  |  89.4   | 77.2  | 63.8 | 87.8 |   66.4    |
  | DINOv2-g            |  1.1B  | 86.5  |  89.6   | 78.4  | 75.9 | 78.8 |   62.5    |
  | EVA-01-CLIP-g       |  1.1B  | 86.5  |  89.3   | 77.4  | 70.5 | 87.7 |   63.1    |
  | MAWS-ViT-6.5B       |  6.5B  | 87.8  |    -    |   -   |  -   |  -   |     -     |
  | ViT-22B\*           | 21.7B  | 89.5  |  90.9   | 83.2  | 83.8 | 87.4 |     -     |
  | InternViT-6B (ours) |  5.9B  | 88.2  |  90.4   | 79.9  | 77.5 | 89.8 |   69.1    |

- 语义分割 [\[查看详情\]](./segmentation#-evaluation)

  | method                | decoder | #param (train/total) | crop size | mIoU         |
  | --------------------- | :-----: | :------------------: | :-------: | ------------ |
  | OpenCLIP-G (frozen)   | Linear  |     0.3M / 1.8B      |    512    | 39.3         |
  | ViT-22B (frozen)      | Linear  |     0.9M / 21.7B     |    504    | 34.6         |
  | InternViT-6B (frozen) | Linear  |     0.5M / 5.9B      |    504    | 47.2 (+12.6) |
  | ViT-22B (frozen)      | UperNet |     0.8B / 22.5B     |    504    | 52.7         |
  | InternViT-6B (frozen) | UperNet |     0.4B / 6.3B      |    504    | 54.9 (+2.2)  |
  | ViT-22B               | UperNet |    22.5B / 22.5B     |    504    | 55.3         |
  | InternViT-6B          | UperNet |     6.3B / 6.3B      |    504    | 58.9 (+3.6)  |

- 零样本图像分类 [\[查看详情\]](./clip_benchmark#imagenet-variants-and-objectnet)

  | method            | IN-1K | IN-A | IN-R | IN-V2 | IN-Sketch | ObjectNet |
  | ----------------- | :---: | :--: | :--: | :---: | :-------: | :-------: |
  | OpenCLIP-G        | 80.1  | 69.3 | 92.1 | 73.6  |   68.9    |   73.0    |
  | EVA-02-CLIP-E+    | 82.0  | 82.1 | 94.5 | 75.7  |   71.6    |   79.6    |
  | ViT-22B\*         | 85.9  | 90.1 | 96.0 | 80.9  |     -     |   87.6    |
  | InternVL-C (ours) | 83.2  | 83.8 | 95.5 | 77.3  |   73.9    |   80.6    |

- 多语言零样本图像分类 [\[查看详情\]](./clip_benchmark#multilingual-imagenet-1k)

  EN: English, ZH: Chinese, JP: Japanese, Ar: Arabic, IT: Italian

  | method            | IN-1K (EN) | IN-1K (ZH) | IN-1K (JP) | IN-1K (AR) | IN-1K (IT) |
  | ----------------- | :--------: | :--------: | :--------: | :--------: | :--------: |
  | Taiyi-CLIP-ViT-H  |     -      |    54.4    |     -      |     -      |     -      |
  | WuKong-ViT-L-G    |     -      |    57.5    |     -      |     -      |     -      |
  | CN-CLIP-ViT-H     |     -      |    59.6    |     -      |     -      |     -      |
  | AltCLIP-ViT-L     |    74.5    |    59.6    |     -      |     -      |     -      |
  | EVA-02-CLIP-E+    |    82.0    |     -      |     -      |     -      |    41.2    |
  | OpenCLIP-XLM-R-H  |    77.0    |    55.7    |    53.1    |    37.0    |    56.8    |
  | InternVL-C (ours) |    83.2    |    64.5    |    61.5    |    44.9    |    65.7    |

- 零样本视频分类

  | method            | #frame | K400 | K600 | K700 |
  | ----------------- | :----: | :--: | :--: | :--: |
  | OpenCLIP-G        |   1    | 65.9 | 66.1 | 59.2 |
  | EVA-02-CLIP-E+    |   1    | 69.8 | 69.3 | 63.4 |
  | InternVL-C (ours) |   1    | 71.0 | 71.3 | 65.7 |
  | ViCLIP            |   8    | 75.7 | 73.5 | 66.4 |
  | InternVL-C (ours) |   8    | 79.4 | 78.8 | 71.5 |

</details>

<details>
  <summary>跨模态检索 (点击展开)</summary>

- 英语零样本图文检索 [\[查看详情\]](./clip_benchmark#flickr30k--coco)

  <table>
    <tr align=center>
        <td rowspan="3" align=left><b>model</b></td>
        <td colspan="6" align=center><b>Flickr30K</b></td>
        <td colspan="6" align=center><b>COCO</b></td>
        <td rowspan="3" align=center><b>avg</b></td>

  </tr>
     <tr align=center>
        <td colspan="3" align=center><b>image-to-text</b></td>
        <td colspan="3" align=center><b>text-to-image</b></td>
         <td colspan="3" align=center><b>image-to-text</b></td>
        <td colspan="3" align=center><b>text-to-image</b></td>
     </tr>
     <tr>
        <td>R@1</td>
        <td>R@5</td>
        <td>R@10</td>
        <td>R@1</td>
        <td>R@5</td>
        <td>R@10</td>
        <td>R@1</td>
        <td>R@5</td>
        <td>R@10</td>
        <td>R@1</td>
        <td>R@5</td>
        <td>R@10</td>
     </tr>

  <tr align=center>
        <td align=left>OpenCLIP-G</td>
        <td>92.9</td>
        <td>99.3</td>
        <td>99.8</td>
        <td>79.5</td>
        <td>95.0</td>
        <td>97.1</td>
        <td>67.3</td>
        <td>86.9</td>
        <td>92.6</td>
        <td>51.4</td>
        <td>74.9</td>
        <td>83.0</td>
        <td>85.0</td>
     </tr>
  <tr align=center>
        <td align=left>EVA-02-CLIP-E+</td>
        <td>93.9</td>
        <td>99.4</td>
        <td>99.8</td>
        <td>78.8</td>
        <td>94.2</td>
        <td>96.8</td>
        <td>68.8</td>
        <td>87.8</td>
        <td>92.8</td>
        <td>51.1</td>
        <td>75.0</td>
        <td>82.7</td>
        <td>85.1</td>
     </tr>
    <tr align=center>
        <td align=left>EVA-CLIP-8B</td>
        <td>95.6</td>
        <td>99.6</td>
        <td>99.9</td>
        <td>80.8</td>
        <td>95.5</td>
        <td>97.6</td>
        <td>70.3</td>
        <td>89.3</td>
        <td>93.9</td>
        <td>53.0</td>
        <td>76.0</td>
        <td>83.4</td>
        <td>86.2</td>
     </tr>
  <tr align=center>
        <td align=left>InternVL-C (ours)</td>
        <td>94.7</td>
        <td>99.6</td>
        <td>99.9</td>
        <td>81.7</td>
        <td>96.0</td>
        <td>98.2</td>
        <td>70.6</td>
        <td>89.0</td>
        <td>93.5</td>
        <td>54.1</td>
        <td>77.3</td>
        <td>84.6</td>
        <td>86.6</td>
     </tr>
  <tr align=center>
        <td align=left>InternVL-G (ours)</td>
        <td>95.7</td>
        <td>99.7</td>
        <td>99.9</td>
        <td>85.0</td>
        <td>97.0</td>
        <td>98.6</td>
        <td>74.9</td>
        <td>91.3</td>
        <td>95.2</td>
        <td>58.6</td>
        <td>81.3</td>
        <td>88.0</td>
        <td>88.8</td>
     </tr>

  </table>

- 中文零样本图文检索 [\[查看详情\]](./clip_benchmark#flickr30k-cn--coco-cn)

  <table>
    <tr  align=center>
        <td rowspan="3" align=left><b>model</b></td>
        <td colspan="6" align=center><b>Flickr30K-CN</b></td>
        <td colspan="6" align=center><b>COCO-CN</b></td>
        <td rowspan="3" align=center><b>avg</b></td>

  </tr>
     <tr  align=center>
        <td colspan="3" align=center><b>image-to-text</b></td>
        <td colspan="3" align=center><b>text-to-image</b></td>
         <td colspan="3" align=center><b>image-to-text</b></td>
        <td colspan="3" align=center><b>text-to-image</b></td>
     </tr>
     <tr>
        <td>R@1</td>
        <td>R@5</td>
        <td>R@10</td>
        <td>R@1</td>
        <td>R@5</td>
        <td>R@10</td>
        <td>R@1</td>
        <td>R@5</td>
        <td>R@10</td>
        <td>R@1</td>
        <td>R@5</td>
        <td>R@10</td>
     </tr>

  <tr align=center>
        <td align=left>CN-CLIP-ViT-H</td>
        <td>81.6</td>
        <td>97.5</td>
        <td>98.8</td>
        <td>71.2</td>
        <td>91.4</td>
        <td>95.5</td>
        <td>63.0</td>
        <td>86.6</td>
        <td>92.9</td>
        <td>69.2</td>
        <td>89.9</td>
        <td>96.1</td>
        <td>86.1</td>
     </tr>

  <tr align=center>
        <td align=left>OpenCLIP-XLM-R-H</td>
        <td>86.1</td>
        <td>97.5</td>
        <td>99.2</td>
        <td>71.0</td>
        <td>90.5</td>
        <td>94.9</td>
        <td>70.0</td>
        <td>91.5</td>
        <td>97.0</td>
        <td>66.1</td>
        <td>90.8</td>
        <td>96.0</td>
        <td>87.6</td>
     </tr>

  <tr align=center>
        <td align=left>InternVL-C (ours)</td>
        <td>90.3</td>
        <td>98.8</td>
        <td>99.7</td>
        <td>75.1</td>
        <td>92.9</td>
        <td>96.4</td>
        <td>68.8</td>
        <td>92.0</td>
        <td>96.7</td>
        <td>68.9</td>
        <td>91.9</td>
        <td>96.5</td>
        <td>89.0</td>
     </tr>
  <tr align=center>
        <td align=left>InternVL-G (ours)</td>
        <td>92.9</td>
        <td>99.4</td>
        <td>99.8</td>
        <td>77.7</td>
        <td>94.8</td>
        <td>97.3</td>
        <td>71.4</td>
        <td>93.9</td>
        <td>97.7</td>
        <td>73.8</td>
        <td>94.4</td>
        <td>98.1</td>
        <td>90.9</td>
     </tr>

  </table>

- 多语言零样本图文对检索 [\[查看详情\]](./clip_benchmark#xtd)

  | method            |  EN  |  ES  |  FR  |  ZH  |  IT  |  KO  |  RU  |  JP  | average |
  | ----------------- | :--: | :--: | :--: | :--: | :--: | :--: | :--: | :--: | :-----: |
  | AltCLIP           | 95.4 | 94.1 | 92.9 | 95.1 | 94.2 | 94.4 | 91.8 | 91.7 |  93.7   |
  | OpenCLIP-XLM-R-H  | 97.3 | 96.1 | 94.5 | 94.7 | 96.0 | 90.2 | 93.9 | 94.0 |  94.6   |
  | InternVL-C (ours) | 97.3 | 95.7 | 95.1 | 95.6 | 96.0 | 92.2 | 93.3 | 95.5 |  95.1   |
  | InternVL-G (ours) | 98.6 | 97.7 | 96.5 | 96.7 | 96.9 | 95.1 | 94.8 | 96.1 |  96.6   |

</details>

<details>
  <summary>多模态对话</summary>

请看 ["和SOTA多模态大模型对比"](#和-sota-多模态大模型对比)

</details>

## 使用 HuggingFace 快速开始

<details>
  <summary>使用 InternViT-6B 提取视觉特征 (点击展开)</summary>

```python
import torch
from PIL import Image
from transformers import AutoModel, CLIPImageProcessor

model = AutoModel.from_pretrained(
    'OpenGVLab/InternViT-6B-448px-V1-5',
    torch_dtype=torch.bfloat16,
    low_cpu_mem_usage=True,
    trust_remote_code=True).cuda().eval()

image = Image.open('./examples/image1.jpg').convert('RGB')

image_processor = CLIPImageProcessor.from_pretrained('OpenGVLab/InternViT-6B-448px-V1-5')

pixel_values = image_processor(images=image, return_tensors='pt').pixel_values
pixel_values = pixel_values.to(torch.bfloat16).cuda()

outputs = model(pixel_values)
```

</details>

<details>
  <summary>使用 InternVL-C(ontrastive) 和 InternVL-G(enerative) 进行跨模态检索 (点击展开)</summary>

```python
import torch
from PIL import Image
from transformers import AutoModel, CLIPImageProcessor
from transformers import AutoTokenizer


model = AutoModel.from_pretrained(
    'OpenGVLab/InternVL-14B-224px',
    torch_dtype=torch.bfloat16,
    low_cpu_mem_usage=True,
    trust_remote_code=True).cuda().eval()

image_processor = CLIPImageProcessor.from_pretrained('OpenGVLab/InternVL-14B-224px')

tokenizer = AutoTokenizer.from_pretrained(
    'OpenGVLab/InternVL-14B-224px', use_fast=False, add_eos_token=True)
tokenizer.pad_token_id = 0  # set pad_token_id to 0

images = [
    Image.open('./examples/image1.jpg').convert('RGB'),
    Image.open('./examples/image2.jpg').convert('RGB'),
    Image.open('./examples/image3.jpg').convert('RGB')
]
prefix = 'summarize:'
texts = [
    prefix + 'a photo of a red panda',  # English
    prefix + '一张熊猫的照片',  # Chinese
    prefix + '二匹の猫の写真'  # Japanese
]

pixel_values = image_processor(images=images, return_tensors='pt').pixel_values
pixel_values = pixel_values.to(torch.bfloat16).cuda()
input_ids = tokenizer(texts, return_tensors='pt', max_length=80,
                      truncation=True, padding='max_length').input_ids.cuda()

# InternVL-C
logits_per_image, logits_per_text = model(
    image=pixel_values, text=input_ids, mode='InternVL-C')
probs = logits_per_image.softmax(dim=-1)
# tensor([[9.9609e-01, 5.2185e-03, 6.0070e-08],
#         [2.2949e-02, 9.7656e-01, 5.9903e-06],
#         [3.2932e-06, 7.4863e-05, 1.0000e+00]], device='cuda:0',
#        dtype=torch.bfloat16, grad_fn=<SoftmaxBackward0>)

# InternVL-G
logits_per_image, logits_per_text = model(
    image=pixel_values, text=input_ids, mode='InternVL-G')
probs = logits_per_image.softmax(dim=-1)
# tensor([[9.9609e-01, 3.1738e-03, 3.6322e-08],
#         [8.6060e-03, 9.9219e-01, 2.8759e-06],
#         [1.7583e-06, 3.1233e-05, 1.0000e+00]], device='cuda:0',
#        dtype=torch.bfloat16, grad_fn=<SoftmaxBackward0>)

# please set add_eos_token to False for generation
tokenizer.add_eos_token = False
image = Image.open('./examples/image1.jpg').convert('RGB')
pixel_values = image_processor(images=image, return_tensors='pt').pixel_values
pixel_values = pixel_values.to(torch.bfloat16).cuda()

tokenized = tokenizer("English caption:", return_tensors='pt')
pred = model.generate(
    pixel_values=pixel_values,
    input_ids=tokenized.input_ids.cuda(),
    attention_mask=tokenized.attention_mask.cuda(),
    num_beams=5,
    min_new_tokens=8,
)
caption = tokenizer.decode(pred[0].cpu(), skip_special_tokens=True).strip()
# English caption: a red panda sitting on top of a wooden platform
```

</details>

<details>
  <summary>使用 InternVL-Chat 进行多模态对话 (点击展开)</summary>

这里我们以较小的 `OpenGVLab/InternVL2-8B` 为例：

```python
import numpy as np
import torch
import torchvision.transforms as T
from decord import VideoReader, cpu
from PIL import Image
from torchvision.transforms.functional import InterpolationMode
from transformers import AutoModel, AutoTokenizer

IMAGENET_MEAN = (0.485, 0.456, 0.406)
IMAGENET_STD = (0.229, 0.224, 0.225)

def build_transform(input_size):
    MEAN, STD = IMAGENET_MEAN, IMAGENET_STD
    transform = T.Compose([
        T.Lambda(lambda img: img.convert('RGB') if img.mode != 'RGB' else img),
        T.Resize((input_size, input_size), interpolation=InterpolationMode.BICUBIC),
        T.ToTensor(),
        T.Normalize(mean=MEAN, std=STD)
    ])
    return transform

def find_closest_aspect_ratio(aspect_ratio, target_ratios, width, height, image_size):
    best_ratio_diff = float('inf')
    best_ratio = (1, 1)
    area = width * height
    for ratio in target_ratios:
        target_aspect_ratio = ratio[0] / ratio[1]
        ratio_diff = abs(aspect_ratio - target_aspect_ratio)
        if ratio_diff < best_ratio_diff:
            best_ratio_diff = ratio_diff
            best_ratio = ratio
        elif ratio_diff == best_ratio_diff:
            if area > 0.5 * image_size * image_size * ratio[0] * ratio[1]:
                best_ratio = ratio
    return best_ratio

def dynamic_preprocess(image, min_num=1, max_num=12, image_size=448, use_thumbnail=False):
    orig_width, orig_height = image.size
    aspect_ratio = orig_width / orig_height

    # calculate the existing image aspect ratio
    target_ratios = set(
        (i, j) for n in range(min_num, max_num + 1) for i in range(1, n + 1) for j in range(1, n + 1) if
        i * j <= max_num and i * j >= min_num)
    target_ratios = sorted(target_ratios, key=lambda x: x[0] * x[1])

    # find the closest aspect ratio to the target
    target_aspect_ratio = find_closest_aspect_ratio(
        aspect_ratio, target_ratios, orig_width, orig_height, image_size)

    # calculate the target width and height
    target_width = image_size * target_aspect_ratio[0]
    target_height = image_size * target_aspect_ratio[1]
    blocks = target_aspect_ratio[0] * target_aspect_ratio[1]

    # resize the image
    resized_img = image.resize((target_width, target_height))
    processed_images = []
    for i in range(blocks):
        box = (
            (i % (target_width // image_size)) * image_size,
            (i // (target_width // image_size)) * image_size,
            ((i % (target_width // image_size)) + 1) * image_size,
            ((i // (target_width // image_size)) + 1) * image_size
        )
        # split the image
        split_img = resized_img.crop(box)
        processed_images.append(split_img)
    assert len(processed_images) == blocks
    if use_thumbnail and len(processed_images) != 1:
        thumbnail_img = image.resize((image_size, image_size))
        processed_images.append(thumbnail_img)
    return processed_images

def load_image(image_file, input_size=448, max_num=12):
    image = Image.open(image_file).convert('RGB')
    transform = build_transform(input_size=input_size)
    images = dynamic_preprocess(image, image_size=input_size, use_thumbnail=True, max_num=max_num)
    pixel_values = [transform(image) for image in images]
    pixel_values = torch.stack(pixel_values)
    return pixel_values

# If you have an 80G A100 GPU, you can put the entire model on a single GPU.
# Otherwise, you need to load a model using multiple GPUs, please refer to the `Multiple GPUs` section.
path = 'OpenGVLab/InternVL2-8B'
model = AutoModel.from_pretrained(
    path,
    torch_dtype=torch.bfloat16,
    low_cpu_mem_usage=True,
    trust_remote_code=True).eval().cuda()
tokenizer = AutoTokenizer.from_pretrained(path, trust_remote_code=True, use_fast=False)

# set the max number of tiles in `max_num`
pixel_values = load_image('./examples/image1.jpg', max_num=12).to(torch.bfloat16).cuda()
generation_config = dict(max_new_tokens=1024, do_sample=False)

# pure-text conversation (纯文本对话)
question = 'Hello, who are you?'
response, history = model.chat(tokenizer, None, question, generation_config, history=None, return_history=True)
print(f'User: {question}\nAssistant: {response}')

question = 'Can you tell me a story?'
response, history = model.chat(tokenizer, None, question, generation_config, history=history, return_history=True)
print(f'User: {question}\nAssistant: {response}')

# single-image single-round conversation (单图单轮对话)
question = '<image>\nPlease describe the image shortly.'
response = model.chat(tokenizer, pixel_values, question, generation_config)
print(f'User: {question}\nAssistant: {response}')

# single-image multi-round conversation (单图多轮对话)
question = '<image>\nPlease describe the image in detail.'
response, history = model.chat(tokenizer, pixel_values, question, generation_config, history=None, return_history=True)
print(f'User: {question}\nAssistant: {response}')

question = 'Please write a poem according to the image.'
response, history = model.chat(tokenizer, pixel_values, question, generation_config, history=history, return_history=True)
print(f'User: {question}\nAssistant: {response}')

# multi-image multi-round conversation, combined images (多图多轮对话，拼接图像)
pixel_values1 = load_image('./examples/image1.jpg', max_num=12).to(torch.bfloat16).cuda()
pixel_values2 = load_image('./examples/image2.jpg', max_num=12).to(torch.bfloat16).cuda()
pixel_values = torch.cat((pixel_values1, pixel_values2), dim=0)

question = '<image>\nDescribe the two images in detail.'
response, history = model.chat(tokenizer, pixel_values, question, generation_config,
                               history=None, return_history=True)
print(f'User: {question}\nAssistant: {response}')

question = 'What are the similarities and differences between these two images.'
response, history = model.chat(tokenizer, pixel_values, question, generation_config,
                               history=history, return_history=True)
print(f'User: {question}\nAssistant: {response}')

# multi-image multi-round conversation, separate images (多图多轮对话，独立图像)
pixel_values1 = load_image('./examples/image1.jpg', max_num=12).to(torch.bfloat16).cuda()
pixel_values2 = load_image('./examples/image2.jpg', max_num=12).to(torch.bfloat16).cuda()
pixel_values = torch.cat((pixel_values1, pixel_values2), dim=0)
num_patches_list = [pixel_values1.size(0), pixel_values2.size(0)]

question = 'Image-1: <image>\nImage-2: <image>\nDescribe the two images in detail.'
response, history = model.chat(tokenizer, pixel_values, question, generation_config,
                               num_patches_list=num_patches_list,
                               history=None, return_history=True)
print(f'User: {question}\nAssistant: {response}')

question = 'What are the similarities and differences between these two images.'
response, history = model.chat(tokenizer, pixel_values, question, generation_config,
                               num_patches_list=num_patches_list,
                               history=history, return_history=True)
print(f'User: {question}\nAssistant: {response}')

# batch inference, single image per sample (单图批处理)
pixel_values1 = load_image('./examples/image1.jpg', max_num=12).to(torch.bfloat16).cuda()
pixel_values2 = load_image('./examples/image2.jpg', max_num=12).to(torch.bfloat16).cuda()
num_patches_list = [pixel_values1.size(0), pixel_values2.size(0)]
pixel_values = torch.cat((pixel_values1, pixel_values2), dim=0)

questions = ['<image>\nDescribe the image in detail.'] * len(num_patches_list)
responses = model.batch_chat(tokenizer, pixel_values,
                             num_patches_list=num_patches_list,
                             questions=questions,
                             generation_config=generation_config)
for question, response in zip(questions, responses):
    print(f'User: {question}\nAssistant: {response}')

# video multi-round conversation (视频多轮对话)
def get_index(bound, fps, max_frame, first_idx=0, num_segments=32):
    if bound:
        start, end = bound[0], bound[1]
    else:
        start, end = -100000, 100000
    start_idx = max(first_idx, round(start * fps))
    end_idx = min(round(end * fps), max_frame)
    seg_size = float(end_idx - start_idx) / num_segments
    frame_indices = np.array([
        int(start_idx + (seg_size / 2) + np.round(seg_size * idx))
        for idx in range(num_segments)
    ])
    return frame_indices

def load_video(video_path, bound=None, input_size=448, max_num=1, num_segments=32):
    vr = VideoReader(video_path, ctx=cpu(0), num_threads=1)
    max_frame = len(vr) - 1
    fps = float(vr.get_avg_fps())

    pixel_values_list, num_patches_list = [], []
    transform = build_transform(input_size=input_size)
    frame_indices = get_index(bound, fps, max_frame, first_idx=0, num_segments=num_segments)
    for frame_index in frame_indices:
        img = Image.fromarray(vr[frame_index].asnumpy()).convert('RGB')
        img = dynamic_preprocess(img, image_size=input_size, use_thumbnail=True, max_num=max_num)
        pixel_values = [transform(tile) for tile in img]
        pixel_values = torch.stack(pixel_values)
        num_patches_list.append(pixel_values.shape[0])
        pixel_values_list.append(pixel_values)
    pixel_values = torch.cat(pixel_values_list)
    return pixel_values, num_patches_list

video_path = './examples/red-panda.mp4'
pixel_values, num_patches_list = load_video(video_path, num_segments=8, max_num=1)
pixel_values = pixel_values.to(torch.bfloat16).cuda()
video_prefix = ''.join([f'Frame{i+1}: <image>\n' for i in range(len(num_patches_list))])
question = video_prefix + 'What is the red panda doing?'
# Frame1: <image>\nFrame2: <image>\n...\nFrame8: <image>\n{question}
response, history = model.chat(tokenizer, pixel_values, question, generation_config,
                               num_patches_list=num_patches_list, history=None, return_history=True)
print(f'User: {question}\nAssistant: {response}')

question = 'Describe this video in detail. Don\'t repeat.'
response, history = model.chat(tokenizer, pixel_values, question, generation_config,
                               num_patches_list=num_patches_list, history=history, return_history=True)
print(f'User: {question}\nAssistant: {response}')
```

</details>

## 许可证

本项目以 [MIT](LICENSE) 许可证发布。项目中的部分代码和模型来自其它来源，受其原始许可证的约束。

## 引用

如果您在研究中发现本项目有用，请考虑引用：

```BibTeX
@article{chen2023internvl,
  title={InternVL: Scaling up Vision Foundation Models and Aligning for Generic Visual-Linguistic Tasks},
  author={Chen, Zhe and Wu, Jiannan and Wang, Wenhai and Su, Weijie and Chen, Guo and Xing, Sen and Zhong, Muyan and Zhang, Qinglong and Zhu, Xizhou and Lu, Lewei and Li, Bin and Luo, Ping and Lu, Tong and Qiao, Yu and Dai, Jifeng},
  journal={arXiv preprint arXiv:2312.14238},
  year={2023}
}

@article{chen2024far,
  title={How Far Are We to GPT-4V? Closing the Gap to Commercial Multimodal Models with Open-Source Suites},
  author={Chen, Zhe and Wang, Weiyun and Tian, Hao and Ye, Shenglong and Gao, Zhangwei and Cui, Erfei and Tong, Wenwen and Hu, Kongzhi and Luo, Jiapeng and Ma, Zheng and others},
  journal={arXiv preprint arXiv:2404.16821},
  year={2024}
}
@article{gao2024mini,
  title={Mini-InternVL: A Flexible-Transfer Pocket Multimodal Model with 5\% Parameters and 90\% Performance},
  author={Gao, Zhangwei and Chen, Zhe and Cui, Erfei and Ren, Yiming and Wang, Weiyun and Zhu, Jinguo and Tian, Hao and Ye, Shenglong and He, Junjun and Zhu, Xizhou and others},
  journal={arXiv preprint arXiv:2410.16261},
  year={2024}
}
```

## 致谢

InternVL 的代码构建参考了以下的项目: [OpenAI CLIP](https://github.com/openai/CLIP)、[Open CLIP](https://github.com/mlfoundations/open_clip)、[CLIP Benchmark](https://github.com/LAION-AI/CLIP_benchmark)、[EVA](https://github.com/baaivision/EVA/tree/master)、[InternImage](https://github.com/OpenGVLab/InternImage)、[ViT-Adapter](https://github.com/czczup/ViT-Adapter)、[MMSegmentation](https://github.com/open-mmlab/mmsegmentation)、[Transformers](https://github.com/huggingface/transformers)、[DINOv2](https://github.com/facebookresearch/dinov2)、[BLIP-2](https://github.com/salesforce/LAVIS/tree/main/projects/blip2)、[Qwen-VL](https://github.com/QwenLM/Qwen-VL/tree/master/eval_mm)和 [LLaVA-1.5](https://github.com/haotian-liu/LLaVA)，感谢这些杰出的工作。

______________________________________________________________________

如何您想加入我们的项目微信群，请扫描下方二维码添加我们的小助手：

<p align="center"><img width="300" alt="image" src="https://github.com/OpenGVLab/DragGAN/assets/26198430/e3f0807f-956a-474e-8fd2-1f7c22d73997"></p><|MERGE_RESOLUTION|>--- conflicted
+++ resolved
@@ -2,14 +2,11 @@
 
 # <img width="60" alt="image" src="https://github.com/OpenGVLab/InternVL/assets/47669167/7037290e-f474-4d11-b90f-1d8316087bf8"> InternVL家族：通过开源组件缩小与商业多模态模型的差距 —— GPT-4o的开源替代方案
 
-<<<<<<< HEAD
-=======
 <div align="center">
   <img width="500" alt="image" src="https://github.com/user-attachments/assets/930e6814-8a9f-43e1-a284-118a5732daa4">
   <br>
 </div>
 
->>>>>>> 2d93b099
 [\[🆕 博客\]](https://internvl.github.io/blog/) [\[🤔 常见问题\]](https://internvl.readthedocs.io/en/latest/tutorials/faqs.html) [\[🚀 InternVL2 博客\]](https://internvl.github.io/blog/2024-07-02-InternVL-2.0/)  [\[🗨️ 对话Demo\]](https://internvl.opengvlab.com/)  [\[🤗 HF Demo\]](https://huggingface.co/spaces/OpenGVLab/InternVL)  [\[📖 文档\]](https://internvl.readthedocs.io/en/latest/)  [\[🌐 API\]](https://internvl.readthedocs.io/en/latest/get_started/internvl_chat_api.html)  [\[🚀 快速开始\]](#使用-huggingface-快速开始)
 
 [\[🔥 Mini-InternVL 报告\]](https://arxiv.org/abs/2410.16261)  [\[📜 InternVL 1.5 报告\]](https://arxiv.org/abs/2404.16821)  [\[📜 InternVL 1.0 论文\]](https://arxiv.org/abs/2312.14238)
@@ -297,14 +294,14 @@
 
   ViT-22B uses the private JFT-3B dataset.
 
-  | method              | #param | IN-1K | IN-ReaL | IN-V2 | IN-A | IN-R | IN-Sketch |
-  | ------------------- | :----: | :---: | :-----: | :---: | :--: | :--: | :-------: |
-  | OpenCLIP-G          |  1.8B  | 86.2  |  89.4   | 77.2  | 63.8 | 87.8 |   66.4    |
-  | DINOv2-g            |  1.1B  | 86.5  |  89.6   | 78.4  | 75.9 | 78.8 |   62.5    |
-  | EVA-01-CLIP-g       |  1.1B  | 86.5  |  89.3   | 77.4  | 70.5 | 87.7 |   63.1    |
-  | MAWS-ViT-6.5B       |  6.5B  | 87.8  |    -    |   -   |  -   |  -   |     -     |
-  | ViT-22B\*           | 21.7B  | 89.5  |  90.9   | 83.2  | 83.8 | 87.4 |     -     |
-  | InternViT-6B (ours) |  5.9B  | 88.2  |  90.4   | 79.9  | 77.5 | 89.8 |   69.1    |
+  | method              | #param | IN-1K | IN-ReaL | IN-V2 | IN-A  | IN-R  | IN-Sketch |
+  | ------------------- | :----: | :---: | :-----: | :---: | :---: | :---: | :-------: |
+  | OpenCLIP-G          |  1.8B  | 86.2  |  89.4   | 77.2  | 63.8  | 87.8  |   66.4    |
+  | DINOv2-g            |  1.1B  | 86.5  |  89.6   | 78.4  | 75.9  | 78.8  |   62.5    |
+  | EVA-01-CLIP-g       |  1.1B  | 86.5  |  89.3   | 77.4  | 70.5  | 87.7  |   63.1    |
+  | MAWS-ViT-6.5B       |  6.5B  | 87.8  |    -    |   -   |   -   |   -   |     -     |
+  | ViT-22B\*           | 21.7B  | 89.5  |  90.9   | 83.2  | 83.8  | 87.4  |     -     |
+  | InternViT-6B (ours) |  5.9B  | 88.2  |  90.4   | 79.9  | 77.5  | 89.8  |   69.1    |
 
 - 语义分割 [\[查看详情\]](./segmentation#-evaluation)
 
@@ -320,12 +317,12 @@
 
 - 零样本图像分类 [\[查看详情\]](./clip_benchmark#imagenet-variants-and-objectnet)
 
-  | method            | IN-1K | IN-A | IN-R | IN-V2 | IN-Sketch | ObjectNet |
-  | ----------------- | :---: | :--: | :--: | :---: | :-------: | :-------: |
-  | OpenCLIP-G        | 80.1  | 69.3 | 92.1 | 73.6  |   68.9    |   73.0    |
-  | EVA-02-CLIP-E+    | 82.0  | 82.1 | 94.5 | 75.7  |   71.6    |   79.6    |
-  | ViT-22B\*         | 85.9  | 90.1 | 96.0 | 80.9  |     -     |   87.6    |
-  | InternVL-C (ours) | 83.2  | 83.8 | 95.5 | 77.3  |   73.9    |   80.6    |
+  | method            | IN-1K | IN-A  | IN-R  | IN-V2 | IN-Sketch | ObjectNet |
+  | ----------------- | :---: | :---: | :---: | :---: | :-------: | :-------: |
+  | OpenCLIP-G        | 80.1  | 69.3  | 92.1  | 73.6  |   68.9    |   73.0    |
+  | EVA-02-CLIP-E+    | 82.0  | 82.1  | 94.5  | 75.7  |   71.6    |   79.6    |
+  | ViT-22B\*         | 85.9  | 90.1  | 96.0  | 80.9  |     -     |   87.6    |
+  | InternVL-C (ours) | 83.2  | 83.8  | 95.5  | 77.3  |   73.9    |   80.6    |
 
 - 多语言零样本图像分类 [\[查看详情\]](./clip_benchmark#multilingual-imagenet-1k)
 
@@ -343,13 +340,13 @@
 
 - 零样本视频分类
 
-  | method            | #frame | K400 | K600 | K700 |
-  | ----------------- | :----: | :--: | :--: | :--: |
-  | OpenCLIP-G        |   1    | 65.9 | 66.1 | 59.2 |
-  | EVA-02-CLIP-E+    |   1    | 69.8 | 69.3 | 63.4 |
-  | InternVL-C (ours) |   1    | 71.0 | 71.3 | 65.7 |
-  | ViCLIP            |   8    | 75.7 | 73.5 | 66.4 |
-  | InternVL-C (ours) |   8    | 79.4 | 78.8 | 71.5 |
+  | method            | #frame | K400  | K600  | K700  |
+  | ----------------- | :----: | :---: | :---: | :---: |
+  | OpenCLIP-G        |   1    | 65.9  | 66.1  | 59.2  |
+  | EVA-02-CLIP-E+    |   1    | 69.8  | 69.3  | 63.4  |
+  | InternVL-C (ours) |   1    | 71.0  | 71.3  | 65.7  |
+  | ViCLIP            |   8    | 75.7  | 73.5  | 66.4  |
+  | InternVL-C (ours) |   8    | 79.4  | 78.8  | 71.5  |
 
 </details>
 
@@ -572,12 +569,12 @@
 
 - 多语言零样本图文对检索 [\[查看详情\]](./clip_benchmark#xtd)
 
-  | method            |  EN  |  ES  |  FR  |  ZH  |  IT  |  KO  |  RU  |  JP  | average |
-  | ----------------- | :--: | :--: | :--: | :--: | :--: | :--: | :--: | :--: | :-----: |
-  | AltCLIP           | 95.4 | 94.1 | 92.9 | 95.1 | 94.2 | 94.4 | 91.8 | 91.7 |  93.7   |
-  | OpenCLIP-XLM-R-H  | 97.3 | 96.1 | 94.5 | 94.7 | 96.0 | 90.2 | 93.9 | 94.0 |  94.6   |
-  | InternVL-C (ours) | 97.3 | 95.7 | 95.1 | 95.6 | 96.0 | 92.2 | 93.3 | 95.5 |  95.1   |
-  | InternVL-G (ours) | 98.6 | 97.7 | 96.5 | 96.7 | 96.9 | 95.1 | 94.8 | 96.1 |  96.6   |
+  | method            |  EN   |  ES   |  FR   |  ZH   |  IT   |  KO   |  RU   |  JP   | average |
+  | ----------------- | :---: | :---: | :---: | :---: | :---: | :---: | :---: | :---: | :-----: |
+  | AltCLIP           | 95.4  | 94.1  | 92.9  | 95.1  | 94.2  | 94.4  | 91.8  | 91.7  |  93.7   |
+  | OpenCLIP-XLM-R-H  | 97.3  | 96.1  | 94.5  | 94.7  | 96.0  | 90.2  | 93.9  | 94.0  |  94.6   |
+  | InternVL-C (ours) | 97.3  | 95.7  | 95.1  | 95.6  | 96.0  | 92.2  | 93.3  | 95.5  |  95.1   |
+  | InternVL-G (ours) | 98.6  | 97.7  | 96.5  | 96.7  | 96.9  | 95.1  | 94.8  | 96.1  |  96.6   |
 
 </details>
 
